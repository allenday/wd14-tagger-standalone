import sys
import json
import logging
<<<<<<< HEAD
=======
import structlog
>>>>>>> c3e98cfa

from PIL import Image
from numpy import asarray, float32, expand_dims, exp

from huggingface_hub import hf_hub_download

from tagger.interrogator.interrogator import AbsInterrogator
import tagger.dbimutils as dbimutils

<<<<<<< HEAD
logger = logging.getLogger(__name__)
=======
logger = structlog.get_logger(__name__)
>>>>>>> c3e98cfa

class MLDanbooruInterrogator(AbsInterrogator):
    """ Interrogator for the MLDanbooru model. """
    def __init__(
        self,
        name: str,
        repo_id: str,
        model_path: str,
        tags_path='classes.json',
    ) -> None:
        super().__init__(name)
        self.model_path = model_path
        self.tags_path = tags_path
        self.repo_id = repo_id
        self.tags = None
        self.model = None

    def download(self) -> tuple[str, str]:
        if not self.quiet:
<<<<<<< HEAD
            logger.info(f"Loading {self.name} model file from {self.repo_id}")
=======
            logger.info("Loading model file", model=self.name, repo_id=self.repo_id)
>>>>>>> c3e98cfa

        model_path = hf_hub_download(
            repo_id=self.repo_id,
            filename=self.model_path
        )
        tags_path = hf_hub_download(
            repo_id=self.repo_id,
            filename=self.tags_path,
        )
        return model_path, tags_path

    def load(self) -> None:
        model_path, tags_path = self.download()

        from onnxruntime import InferenceSession
        self.model = InferenceSession(model_path,
                                        providers=self.providers)
        if not self.quiet:
<<<<<<< HEAD
            logger.info(f'Loaded {self.name} model from {model_path}')
=======
            logger.info("Model loaded", model=self.name, path=model_path)
>>>>>>> c3e98cfa

        with open(tags_path, 'r', encoding='utf-8') as filen:
            self.tags = json.load(filen)

    def interrogate(
        self,
        image: Image.Image
    ) -> tuple[
        dict[str, float],  # rating confidents
        dict[str, float]  # tag confidents
    ]:
        # init model
        if self.model is None:
            self.load()

        image = dbimutils.fill_transparent(image)
        image = dbimutils.resize(image, 448)  # TODO CUSTOMIZE

        x = asarray(image, dtype=float32) / 255
        # HWC -> 1CHW
        x = x.transpose((2, 0, 1))
        x = expand_dims(x, 0)

        input_ = self.model.get_inputs()[0]
        output = self.model.get_outputs()[0]
        # evaluate model
        y, = self.model.run([output.name], {input_.name: x})

        # Softmax
        y = 1 / (1 + exp(-y))

        if self.tags is None:
            raise Exception("Tags not loading.")

        tags = {tag: float(conf) for tag, conf in zip(self.tags, y.flatten())}
        return {}, tags

    def large_batch_interrogate(self, images: list, dry_run=False) -> str:
        raise NotImplementedError()
<|MERGE_RESOLUTION|>--- conflicted
+++ resolved
@@ -1,10 +1,7 @@
 import sys
 import json
 import logging
-<<<<<<< HEAD
-=======
 import structlog
->>>>>>> c3e98cfa
 
 from PIL import Image
 from numpy import asarray, float32, expand_dims, exp
@@ -14,11 +11,7 @@
 from tagger.interrogator.interrogator import AbsInterrogator
 import tagger.dbimutils as dbimutils
 
-<<<<<<< HEAD
-logger = logging.getLogger(__name__)
-=======
 logger = structlog.get_logger(__name__)
->>>>>>> c3e98cfa
 
 class MLDanbooruInterrogator(AbsInterrogator):
     """ Interrogator for the MLDanbooru model. """
@@ -38,11 +31,7 @@
 
     def download(self) -> tuple[str, str]:
         if not self.quiet:
-<<<<<<< HEAD
-            logger.info(f"Loading {self.name} model file from {self.repo_id}")
-=======
             logger.info("Loading model file", model=self.name, repo_id=self.repo_id)
->>>>>>> c3e98cfa
 
         model_path = hf_hub_download(
             repo_id=self.repo_id,
@@ -61,11 +50,7 @@
         self.model = InferenceSession(model_path,
                                         providers=self.providers)
         if not self.quiet:
-<<<<<<< HEAD
-            logger.info(f'Loaded {self.name} model from {model_path}')
-=======
             logger.info("Model loaded", model=self.name, path=model_path)
->>>>>>> c3e98cfa
 
         with open(tags_path, 'r', encoding='utf-8') as filen:
             self.tags = json.load(filen)
