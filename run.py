#!/usr/bin/env python
import sys
<<<<<<< HEAD

# This script remains for backward compatibility or direct execution.
# The main CLI logic is now in tagger.cli

if __name__ == "__main__":
    try:
        from tagger.cli import main
    except ImportError as e:
        print("Error: Unable to import the tagger module.", file=sys.stderr)
        print("Please ensure the package is installed correctly (e.g., using 'pip install -e .').", file=sys.stderr)
        print(f"Import error details: {e}", file=sys.stderr)
        sys.exit(1)
    
    main()

=======
import json
import logging
import warnings
from tqdm import tqdm
from typing import Generator, Iterable
from tagger.interrogator.interrogator import AbsInterrogator
from PIL import Image
from pathlib import Path
from typing import Dict
import argparse

from tagger.interrogators import interrogators

# Configure logging
logging.basicConfig(
    format='%(levelname)s: %(message)s',
    level=logging.INFO
)
logger = logging.getLogger(__name__)

# Filter CUDA provider warning
warnings.filterwarnings('ignore', message='Specified provider .* is not in available provider names')

parser = argparse.ArgumentParser()

group = parser.add_mutually_exclusive_group(required=True)
group.add_argument('--dir', help='Predictions for all images in the directory')
group.add_argument('--file', help='Predictions for one file')

parser.add_argument(
    '--threshold',
    type=float,
    default=0.35,
    help='Prediction threshold (default is 0.35)')
parser.add_argument(
    '--ext',
    default='.txt',
    help='Extension to add to caption file in case of dir option (default is .txt)')
parser.add_argument(
    '--overwrite',
    action='store_true',
    help='Overwrite caption file if it exists')
parser.add_argument(
    '--cpu',
    action='store_true',
    help='Use CPU only')
parser.add_argument(
    '--rawtag',
    action='store_true',
    help='Use the raw output of the model')
parser.add_argument(
    '--recursive',
    action='store_true',
    help='Enable recursive file search')
parser.add_argument(
    '--exclude-tag',
    dest='exclude_tags',
    action='append',
    metavar='t1,t2,t3',
    help='Specify tags to exclude (Need comma-separated list)')
parser.add_argument(
    '--model',
    default='wd14-convnextv2.v1',
    metavar='MODELNAME',
    help='modelname to use for prediction (default is wd14-convnextv2.v1)')
parser.add_argument(
    '--json',
    action='store_true',
    help='output json instead of plaintext'
)
parser.add_argument(
    '--progress-bar',
    action='store_true',
    help='Show progress bar instead of processing messages'
)
args = parser.parse_args()

# get interrogator configs
interrogator = interrogators[args.model]

if args.cpu:
    interrogator.use_cpu()

# Set quiet mode if progress bar is enabled
if args.progress_bar:
    interrogator.set_quiet(True)
    logging.getLogger('tagger.interrogator').setLevel(logging.WARNING)

def parse_exclude_tags() -> set[str]:
    if args.exclude_tags is None:
        return set()

    tags = []
    for str in args.exclude_tags:
        for tag in str.split(','):
            tags.append(tag.strip())

    # reverse escape (nai tag to danbooru tag)
    reverse_escaped_tags = []
    for tag in tags:
        tag = tag.replace(' ', '_').replace(r'\(', '(').replace(r'\)', ')')
        reverse_escaped_tags.append(tag)
    return set([*tags, *reverse_escaped_tags])  # reduce duplicates

def image_interrogate(image_path: Path, tag_escape: bool, exclude_tags: Iterable[str]) -> dict[str, float]:
    """
    Predictions from a image path
    """
    im = Image.open(image_path)
    result = interrogator.interrogate(im)

    return AbsInterrogator.postprocess_tags(
        result[1],
        threshold=args.threshold,
        escape_tag=tag_escape,
        replace_underscore=tag_escape,
        exclude_tags=exclude_tags)

def explore_image_files(folder_path: Path) -> Generator[Path, None, None]:
    """
    Explore files by folder path in lexicographic order
    """
    paths = []
    for path in folder_path.iterdir():
        if path.is_file() and path.suffix in ['.png', '.jpg', '.jpeg', '.webp']:
            paths.append(path)
        elif args.recursive and path.is_dir():
            paths.extend(explore_image_files(path))
    paths.sort()
    yield from paths

def generate_output_string(image_path: str, tags: Dict):
    if args.json:
        return json.dumps({"file":str(image_path),"tags":tags})
    else:
        return ', '.join(tags.keys())

def generate_output_string(image_path: str, tags: Dict):
    if args.json:
        return json.dumps({"file":str(image_path),"tags":tags})
    else:
        return ', '.join(tags.keys())



if args.dir:
    root_path = Path(args.dir)
    # First collect all files to process for progress bar and logging
    image_files = list(explore_image_files(root_path))
    
    if not image_files:
        logger.warning(f"No image files found in directory: {root_path}")
        sys.exit(0)
        
    iterator = tqdm(image_files) if args.progress_bar else image_files
    for image_path in iterator:
        caption_path = image_path.parent / f'{image_path.stem}{args.ext}'

        if caption_path.is_file() and not args.overwrite:
            # skip if caption exists
            if not args.progress_bar:
                logger.info(f"Skipping existing file: {image_path}")
            continue

        if not args.progress_bar:
            logger.info(f"Processing: {image_path}")
        try:
            tags = image_interrogate(image_path, not args.rawtag, parse_exclude_tags())
            with open(caption_path, 'w') as fp:
                fp.write(generate_output_string(image_path, tags))
        except Exception as e:
            logger.error(f"Failed to process {image_path}: {str(e)}")

if args.file:
    try:
        tags = image_interrogate(Path(args.file), not args.rawtag, parse_exclude_tags())
        print(generate_output_string(args.file, tags))
    except Exception as e:
        logger.error(f"Failed to process {args.file}: {str(e)}")
        sys.exit(1)
>>>>>>> 4226001a
<|MERGE_RESOLUTION|>--- conflicted
+++ resolved
@@ -1,22 +1,5 @@
 #!/usr/bin/env python
 import sys
-<<<<<<< HEAD
-
-# This script remains for backward compatibility or direct execution.
-# The main CLI logic is now in tagger.cli
-
-if __name__ == "__main__":
-    try:
-        from tagger.cli import main
-    except ImportError as e:
-        print("Error: Unable to import the tagger module.", file=sys.stderr)
-        print("Please ensure the package is installed correctly (e.g., using 'pip install -e .').", file=sys.stderr)
-        print(f"Import error details: {e}", file=sys.stderr)
-        sys.exit(1)
-    
-    main()
-
-=======
 import json
 import logging
 import warnings
@@ -196,5 +179,4 @@
         print(generate_output_string(args.file, tags))
     except Exception as e:
         logger.error(f"Failed to process {args.file}: {str(e)}")
-        sys.exit(1)
->>>>>>> 4226001a
+        sys.exit(1)